--- conflicted
+++ resolved
@@ -48,7 +48,7 @@
     cattr_accessor :middleware
     self.middleware = ActionDispatch::MiddlewareStack.new do |middleware|
       middlewares = File.join(File.dirname(__FILE__), "middlewares.rb")
-      middleware.instance_eval(File.read(middlewares))
+      middleware.instance_eval(File.read(middlewares), middlewares, 1)
     end
 
     include ActiveSupport::Callbacks
@@ -66,21 +66,6 @@
       run_callbacks :after_dispatch, :enumerator => :reverse_each
     end
 
-<<<<<<< HEAD
-    def _call(env)
-      begin
-        run_callbacks :before_dispatch
-        Routing::Routes.call(env)
-      rescue Exception => exception
-        if !env["rack.test"] && controller ||= (::ApplicationController rescue Base)
-          controller.call_with_exception(env, exception).to_a
-        else
-          raise exception
-        end
-      ensure
-        run_callbacks :after_dispatch, :enumerator => :reverse_each
-      end
-=======
     def reload_application
       # Run prepare callbacks before every request in development mode
       run_callbacks :prepare_dispatch
@@ -93,7 +78,6 @@
       ActiveRecord::Base.reset_subclasses if defined?(ActiveRecord)
       ActiveSupport::Dependencies.clear
       ActiveRecord::Base.clear_reloadable_connections! if defined?(ActiveRecord)
->>>>>>> 0cac68d3
     end
 
     def flush_logger
