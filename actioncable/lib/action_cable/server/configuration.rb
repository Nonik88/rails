module ActionCable
  module Server
    # An instance of this configuration object is available via ActionCable.server.config, which allows you to tweak Action Cable configuration
    # in a Rails config initializer.
    class Configuration
      attr_accessor :logger, :log_tags
<<<<<<< HEAD
      attr_accessor :connection_class, :worker_pool_size
      attr_accessor :disable_request_forgery_protection, :allowed_request_origins
=======
      attr_accessor :use_faye, :connection_class, :worker_pool_size
      attr_accessor :disable_request_forgery_protection, :allowed_request_origins, :allow_same_origin_as_host
>>>>>>> 268c340b
      attr_accessor :cable, :url, :mount_path

      def initialize
        @log_tags = []

        @connection_class = -> { ActionCable::Connection::Base }
        @worker_pool_size = 4

        @disable_request_forgery_protection = false
        @allow_same_origin_as_host = false
      end

      # Returns constant of subscription adapter specified in config/cable.yml.
      # If the adapter cannot be found, this will default to the Redis adapter.
      # Also makes sure proper dependencies are required.
      def pubsub_adapter
        adapter = (cable.fetch("adapter") { "redis" })
        path_to_adapter = "action_cable/subscription_adapter/#{adapter}"
        begin
          require path_to_adapter
        rescue Gem::LoadError => e
          raise Gem::LoadError, "Specified '#{adapter}' for Action Cable pubsub adapter, but the gem is not loaded. Add `gem '#{e.name}'` to your Gemfile (and ensure its version is at the minimum required by Action Cable)."
        rescue LoadError => e
          raise LoadError, "Could not load '#{path_to_adapter}'. Make sure that the adapter in config/cable.yml is valid. If you use an adapter other than 'postgresql' or 'redis' add the necessary adapter gem to the Gemfile.", e.backtrace
        end

        adapter = adapter.camelize
        adapter = "PostgreSQL" if adapter == "Postgresql"
        "ActionCable::SubscriptionAdapter::#{adapter}".constantize
      end
    end
  end
end<|MERGE_RESOLUTION|>--- conflicted
+++ resolved
@@ -4,13 +4,8 @@
     # in a Rails config initializer.
     class Configuration
       attr_accessor :logger, :log_tags
-<<<<<<< HEAD
       attr_accessor :connection_class, :worker_pool_size
-      attr_accessor :disable_request_forgery_protection, :allowed_request_origins
-=======
-      attr_accessor :use_faye, :connection_class, :worker_pool_size
       attr_accessor :disable_request_forgery_protection, :allowed_request_origins, :allow_same_origin_as_host
->>>>>>> 268c340b
       attr_accessor :cable, :url, :mount_path
 
       def initialize
