--- conflicted
+++ resolved
@@ -1,6 +1,3 @@
-<<<<<<< HEAD
-*   Fixed confusing `DelegationError` in `Module#delegate`.
-=======
 *   `Hash#deep_transform_keys` and `Hash#deep_transform_keys!` now transform hashes
     in nested arrays.  This change also applies to `Hash#deep_stringify_keys`,
     `Hash#deep_stringify_keys!`, `Hash#deep_symbolize_keys` and
@@ -8,8 +5,7 @@
 
     *OZAWA Sakuro*
 
-*   Override `Time.at` to support the passing of Time-like values when called with a single argument.
->>>>>>> ac0b1d83
+*   Fixed confusing `DelegationError` in `Module#delegate`.
 
     See #15186.
 
