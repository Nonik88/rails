--- conflicted
+++ resolved
@@ -1,4 +1,3 @@
-<<<<<<< HEAD
 *   Fixed issue in `ActiveSupport::Cache::RedisCacheStore` not passing options
     to `read_multi` causing `fetch_multi` to not work properly.
 
@@ -9,12 +8,12 @@
     Fixes #39343.
 
     *Eugene Kenny*
-=======
+
+
 ## Rails 6.0.3.6 (March 26, 2021) ##
 
 *   No changes.
 
->>>>>>> 0073c7b2
 
 ## Rails 6.0.3.5 (February 10, 2021) ##
 
