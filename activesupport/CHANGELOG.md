--- conflicted
+++ resolved
@@ -1,4 +1,9 @@
-<<<<<<< HEAD
+*   Remove unused parameter `options = nil` for `#clear` of
+    `ActiveSupport::Cache::Strategy::LocalCache::LocalStore` and
+    `ActiveSupport::Cache::Strategy::LocalCache`.
+
+    *Yosuke Kabuto*
+
 *   Fix `thread_mattr_accessor` subclass no longer overwrites parent.
 
     Assigning a value to a subclass using `thread_mattr_accessor` no
@@ -121,13 +126,6 @@
          end
 
      *Vipul A M*
-=======
-*   Remove unused parameter `options = nil` for `#clear` of
-    `ActiveSupport::Cache::Strategy::LocalCache::LocalStore` and
-    `ActiveSupport::Cache::Strategy::LocalCache`.
-
-    *Yosuke Kabuto*
->>>>>>> b76f82d7
 
 *   Support parsing JSON time in ISO8601 local time strings in
     `ActiveSupport::JSON.decode` when `parse_json_times` is enabled.
