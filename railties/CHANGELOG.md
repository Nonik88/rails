--- conflicted
+++ resolved
@@ -1,4 +1,3 @@
-<<<<<<< HEAD
 *   Add support for inline images in mailer previews by using an interceptor
     class to convert cid: urls in image src attributes to data urls. The
     interceptor is not enabled by default but can be done in an initializer:
@@ -14,11 +13,11 @@
     Fixes #14435.
 
     *Andrew White*
-=======
+
+
 ## Rails 4.1.11 (June 16, 2015) ##
 
 *   No changes.
->>>>>>> 260da06e
 
 
 ## Rails 4.1.10 (March 19, 2015) ##
