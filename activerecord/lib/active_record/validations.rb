--- conflicted
+++ resolved
@@ -154,15 +154,9 @@
     #   end
     #
     #   company = Company.create(:address => '123 First St.')
-<<<<<<< HEAD
     #   company.errors.full_messages # =>
     #     ["Name is too short (minimum is 5 characters)", "Name can't be blank", "Address can't be blank"]
     def full_messages(options = {})
-=======
-    #   company.errors.full_messages
-    #   # => ["Name is too short (minimum is 5 characters)", "Name can't be blank", "Address can't be blank"]
-    def full_messages
->>>>>>> 99930d49
       full_messages = []
 
       @errors.each_key do |attr|
